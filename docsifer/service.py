--- conflicted
+++ resolved
@@ -221,10 +221,5 @@
             and the token count.
         """
         return await asyncio.to_thread(
-<<<<<<< HEAD
-            self._convert_sync, source, openai_config, cleanup
-        )
-=======
             self._convert_sync, source, openai_config, http_config, cleanup
         )
->>>>>>> ec3e7066
